--- conflicted
+++ resolved
@@ -1,16 +1,13 @@
 Revision history for Data-Verifier
 
-0.29    March 9, 2010
-<<<<<<< HEAD
+0.29    March 10, 2010
   * Add post_filter_value to Field and populate it with the value after
     applying filters.
   * Populate original_value with the value that was submitted, unchanged.
     This is a slightly invasive change but if the field was valid then it will
     re-filter back to the same value so it is considered safe to do.
-=======
   * Change type of original_value to ArrayRef|Str to handle multiple
     values of a param.
->>>>>>> 5f5d4c00
 
 0.28    February 2, 2010
   * Document that type will allow a TypeConstraint instance and add a test
